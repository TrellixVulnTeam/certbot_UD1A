#!/usr/bin/env python
"""Parse command line and call the appropriate functions."""
import argparse
import logging
import os
import sys

import zope.component
import zope.interface

from letsencrypt.client import CONFIG
from letsencrypt.client import client
from letsencrypt.client import display
from letsencrypt.client import interfaces
from letsencrypt.client import log
from letsencrypt.client import reverter
from letsencrypt.client import revoker
from letsencrypt.client.apache import configurator


def main():  # pylint: disable=too-many-statements
    """Command line argument parsing and main script execution."""
    if not os.geteuid() == 0:
        sys.exit(
            "{0}Root is required to run letsencrypt.  Please use sudo.{0}"
            .format(os.linesep))

    parser = argparse.ArgumentParser(
        description="An ACME client that can update Apache configurations.")

    parser.add_argument("-d", "--domains", dest="domains", metavar="DOMAIN",
                        nargs="+")
    parser.add_argument("-s", "--server", dest="server",
                        default=CONFIG.ACME_SERVER,
                        help="The ACME CA server. [%(default)s]")
    parser.add_argument("-p", "--privkey", dest="privkey", type=read_file,
                        help="Path to the private key file for certificate "
                             "generation.")
    parser.add_argument("-b", "--rollback", dest="rollback", type=int,
                        default=0, metavar="N",
                        help="Revert configuration N number of checkpoints.")
    parser.add_argument("-B", "--keysize", dest="key_size", type=int,
                        default=CONFIG.RSA_KEY_SIZE, metavar="N",
<<<<<<< HEAD
                        help="RSA key shall be sized N bits. [%(default)s]")
=======
                        help="RSA key shall be sized N bits. [%(default)d]")
>>>>>>> 9478d148
    parser.add_argument("-k", "--revoke", dest="revoke", action="store_true",
                        help="Revoke a certificate.")
    parser.add_argument("-v", "--view-config-changes",
                        dest="view_config_changes",
                        action="store_true",
                        help="View checkpoints and associated configuration "
                             "changes.")
    parser.add_argument("-r", "--redirect", dest="redirect",
                        action="store_const", const=True,
                        help="Automatically redirect all HTTP traffic to HTTPS "
                             "for the newly authenticated vhost.")
    parser.add_argument("-n", "--no-redirect", dest="redirect",
                        action="store_const", const=False,
                        help="Skip the HTTPS redirect question, allowing both "
                             "HTTP and HTTPS.")
    parser.add_argument("-e", "--agree-tos", dest="eula", action="store_true",
                        help="Skip the end user license agreement screen.")
    parser.add_argument("-t", "--text", dest="use_curses", action="store_false",
                        help="Use the text output instead of the curses UI.")
    parser.add_argument("--test", dest="test", action="store_true",
                        help="Run in test mode.")

    args = parser.parse_args()

    # Set up logging
    logger = logging.getLogger()
    logger.setLevel(logging.INFO)
    if args.use_curses:
        logger.addHandler(log.DialogHandler())
        displayer = display.NcursesDisplay()
    else:
        displayer = display.FileDisplay(sys.stdout)
    zope.component.provideUtility(displayer)

    if args.view_config_changes:
        view_config_changes()
        sys.exit()

    if args.revoke:
        revoke(args.server)
        sys.exit()

    if args.rollback > 0:
        rollback(args.rollback)
        sys.exit()

    if not args.eula:
        display_eula()

    # Make sure we actually get an installer that is functioning properly
    # before we begin to try to use it.
    try:
        installer = determine_installer()
    except errors.LetsEncryptMisconfigurationError as err:
        logging.fatal("Please fix your configuration before proceeding.  "
                      "The Installer exited with the following message: "
                      "%s", str(err))
        sys.exit(1)

    # Use the same object if possible
    if interfaces.IAuthenticator.providedBy(installer):  # pylint: disable=no-member
        auth = installer
    else:
        auth = determine_authenticator()

    domains = choose_names(installer) if args.domains is None else args.domains

    # Prepare for init of Client
    if args.privkey is None:
        privkey = client.init_key(args.key_size)
    else:
        privkey = client.Client.Key(args.privkey[0], args.privkey[1])

    acme = client.Client(args.server, privkey, auth, installer)

    # Validate the key and csr
    client.validate_key_csr(privkey)

    # This more closely mimics the capabilities of the CLI
    # It should be possible for reconfig only, install-only, no-install
    # I am not sure the best way to handle all of the unimplemented abilities,
    # but this code should be safe on all environments.
    if auth is not None:
        cert_file, chain_file = acme.obtain_certificate(domains)
    if installer is not None and cert_file is not None:
        acme.deploy_certificate(domains, privkey, cert_file, chain_file)
    if installer is not None:
        acme.enhance_config(domains, args.redirect)


def display_eula():
    """Displays the end user agreement."""
    with open('EULA') as eula_file:
        if not zope.component.getUtility(interfaces.IDisplay).generic_yesno(
                eula_file.read(), "Agree", "Cancel"):
            sys.exit(0)


def choose_names(installer):
    """Display screen to select domains to validate.

    :param installer: An installer object
    :type installer: :class:`letsencrypt.client.interfaces.IInstaller`

    """
    # This function adds all names found in the installer configuration
    # Then filters them based on user selection
    code, names = zope.component.getUtility(
        interfaces.IDisplay).filter_names(get_all_names(installer))
    if code == display.OK and names:
        return names
    else:
        sys.exit(0)


def get_all_names(installer):
    """Return all valid names in the configuration.

    :param installer: An installer object
    :type installer: :class:`letsencrypt.client.interfaces.IInstaller`

    """
    names = list(installer.get_all_names())
    client.sanity_check_names(names)

    if not names:
        logging.fatal("No domain names were found in your installation")
        logging.fatal("Either specify which names you would like "
                      "letsencrypt to validate or add server names "
                      "to your virtual hosts")
        sys.exit(1)

    return names


# This should be controlled by commandline parameters
def determine_authenticator():
    """Returns a valid IAuthenticator."""
<<<<<<< HEAD
    try:
        if interfaces.IAuthenticator.implementedBy(
                configurator.ApacheConfigurator):
            return configurator.ApacheConfigurator()
    except errors.LetsEncryptNoInstallationError:
        logging.info("Unable to determine a way to authenticate the server")


def determine_installer():
    """Returns a valid installer if one exists."""
    try:
        if interfaces.IInstaller.implementedBy(
                configurator.ApacheConfigurator):
            return configurator.ApacheConfigurator()
    except errors.LetsEncryptNoInstallationError:
        logging.info("Unable to find a way to install the certificate.")
=======
    return configurator.ApacheConfigurator()


def determine_installer():
    """Returns a valid IInstaller."""
    return configurator.ApacheConfigurator()
>>>>>>> 9478d148


def read_file(filename):
    """Returns the given file's contents with universal new line support.

    :param str filename: Filename

    :returns: A tuple of filename and its contents
    :rtype: tuple

    :raises argparse.ArgumentTypeError: File does not exist or is not readable.

    """
    try:
        return filename, open(filename, 'rU').read()
    except IOError as exc:
        raise argparse.ArgumentTypeError(exc.strerror)


def rollback(checkpoints):
    """Revert configuration the specified number of checkpoints.

    .. note:: If another installer uses something other than the reverter class
        to do their configuration changes, the correct reverter will have to be
        determined.

    .. note:: This function restarts the server even if there weren't any
        rollbacks.  The user may be confused or made an error and simply needs
        to restart the server.

    .. todo:: This function will have to change depending on the functionality
        of future installers.  Perhaps the interface should define errors that
        are thrown for the various functions.

    :param int checkpoints: Number of checkpoints to revert.

    """
    # Misconfigurations are only a slight problems... allow the user to rollback
    try:
        installer = determine_installer()
    except errors.LetsEncryptMisconfigurationError:
        yes = zope.component.getUtility(interfaces.IDisplay).generic_yesno(
            "Oh, no! The web server is currently misconfigured.{0}{0}"
            "Would you still like to rollback the "
            "configuration?".format(os.linesep))
        if not yes:
            logging.info("The error message is above.")
            logging.info(
                "Configuration was not rolled back.")
            return

        logging.info("Rolling back using the Reverter module")
        # recovery routine has probably already been run by installer
        # in the__init__ attempt, run it again for safety... it shouldn't hurt
        # Also... not sure how future installers will handle recovery.
        rev = reverter.Reverter()
        rev.recovery_routine()
        rev.rollback_checkpoints(checkpoints)

        # We should try to restart the server
        try:
            installer = determine_installer()
            installer.restart()
            logging.info("Hooray!  Rollback solved the misconfiguration!")
            logging.info("Your web server is back up and running.")
        except errors.LetsEncryptMisconfigurationError:
            logging.warning("Rollback was unable to solve the "
                            "misconfiguration issues")
        finally:
            return
    # No Errors occurred during init... proceed normally
    # If installer is None... couldn't find an installer... there shouldn't be
    # anything to rollback
    if installer is not None:
        installer.rollback_checkpoints(checkpoints)
        installer.restart()


def revoke(server):
    """Revoke certificates.

    :param str server: ACME server the client wishes to revoke certificates from

    """
    # Misconfigurations don't really matter. Determine installer better choose
    # correctly though.
    try:
        installer = determine_installer()
    except errors.LetsEncryptMisconfigurationError:
        zope.component.getUtility(interfaces.IDisplay).generic_notification(
            "The web server is currently misconfigured. Some "
            "abilities like seeing which certificates are currently"
            " installed may not be available at this time.")
        installer = None

    revoc = revoker.Revoker(server, installer)
    revoc.list_certs_keys()


def view_config_changes():
    """View checkpoints and associated configuration changes.

    .. note:: This assumes that the installation is using a Reverter object.

    """
    rev = reverter.Reverter()
    rev.recovery_routine()
    rev.view_config_changes()

if __name__ == "__main__":
    main()<|MERGE_RESOLUTION|>--- conflicted
+++ resolved
@@ -12,6 +12,7 @@
 from letsencrypt.client import client
 from letsencrypt.client import display
 from letsencrypt.client import interfaces
+from letsencrypt.client import errors
 from letsencrypt.client import log
 from letsencrypt.client import reverter
 from letsencrypt.client import revoker
@@ -41,11 +42,7 @@
                         help="Revert configuration N number of checkpoints.")
     parser.add_argument("-B", "--keysize", dest="key_size", type=int,
                         default=CONFIG.RSA_KEY_SIZE, metavar="N",
-<<<<<<< HEAD
-                        help="RSA key shall be sized N bits. [%(default)s]")
-=======
                         help="RSA key shall be sized N bits. [%(default)d]")
->>>>>>> 9478d148
     parser.add_argument("-k", "--revoke", dest="revoke", action="store_true",
                         help="Revoke a certificate.")
     parser.add_argument("-v", "--view-config-changes",
@@ -184,11 +181,8 @@
 # This should be controlled by commandline parameters
 def determine_authenticator():
     """Returns a valid IAuthenticator."""
-<<<<<<< HEAD
-    try:
-        if interfaces.IAuthenticator.implementedBy(
-                configurator.ApacheConfigurator):
-            return configurator.ApacheConfigurator()
+    try:
+        return configurator.ApacheConfigurator()
     except errors.LetsEncryptNoInstallationError:
         logging.info("Unable to determine a way to authenticate the server")
 
@@ -196,19 +190,9 @@
 def determine_installer():
     """Returns a valid installer if one exists."""
     try:
-        if interfaces.IInstaller.implementedBy(
-                configurator.ApacheConfigurator):
-            return configurator.ApacheConfigurator()
+        return configurator.ApacheConfigurator()
     except errors.LetsEncryptNoInstallationError:
         logging.info("Unable to find a way to install the certificate.")
-=======
-    return configurator.ApacheConfigurator()
-
-
-def determine_installer():
-    """Returns a valid IInstaller."""
-    return configurator.ApacheConfigurator()
->>>>>>> 9478d148
 
 
 def read_file(filename):
