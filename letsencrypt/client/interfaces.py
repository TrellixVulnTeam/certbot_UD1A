"""Let's Encrypt client interfaces."""
import zope.interface

# pylint: disable=no-self-argument,no-method-argument,no-init


class IAuthenticator(zope.interface.Interface):
    """Generic Let's Encrypt Authenticator.

    Class represents all possible tools processes that have the
    ability to perform challenges and attain a certificate.

    """
    def get_chall_pref(domain):
        """Return list of challenge preferences.

        :param str domain: Domain for which challenge preferences are sought.

        :returns: list of strings with the most preferred challenges first.
            If a type is not specified, it means the Authenticator cannot
            perform the challenge.
        :rtype: list

        """
    def perform(chall_list):
        """Perform the given challenge.

        :param list chall_list: List of namedtuple types defined in
            challenge_util.py. DvsniChall...ect..

        :returns: List of responses
            If the challenge cant be completed...
            None - Authenticator can perform challenge, but can't at this time
            False - Authenticator will never be able to perform (error)
        :rtype: `list` of dicts

        """
    def cleanup(chall_list):
        """Revert changes and shutdown after challenges complete."""


class IChallenge(zope.interface.Interface):
    """Let's Encrypt challenge."""

    def perform():
        """Perform the challenge."""

    def generate_response():
        """Generate response."""

    def cleanup():
        """Cleanup."""


class IInstaller(zope.interface.Interface):
    """Generic Let's Encrypt Installer Interface.

    Represents any server that an X509 certificate can be placed.

    """
    def get_all_names():
        """Returns all names that may be authenticated."""

    def deploy_cert(domain, cert, key, cert_chain=None):
        """Deploy certificate.

        :param str domain: domain to deploy certificate
        :param str cert: certificate filename
        :param str key: private key filename

        """
    def enhance(domain, enhancment, options=None):
        """Peform a configuration enhancment.

        :param str domain: domain for which to provide enhancement
        :param str enhancement: An enhancement as defined in CONFIG.ENHANCEMENTS
        :param options: flexible options parameter for enhancement
        :type options: Check documentation of
            :class:`letsencrypt.client.CONFIG.ENHANCEMENTS` for expected options
            for each enhancement.

        """
    def supported_enhancements():
        """Returns a list of supported enhancments.

        :returns: supported enhancments which should be a subset of the
        enhancments in :class:`letsencrypt.client.CONFIG.ENHANCEMENTS`
        :rtype: `list` of `str`

        """
    def get_all_certs_keys():
        """Retrieve all certs and keys set in configuration.

        :returns: list of tuples with form [(cert, key, path)]
            cert - str path to certificate file
            key - str path to associated key file
            path - file path to configuration file
        :rtype: list

        """
    def save(title=None, temporary=False):
        """Saves all changes to the configuration files.

        Both title and temporary are needed because a save may be
        intended to be permanent, but the save is not ready to be a full
        checkpoint

        :param str title: The title of the save. If a title is given, the
            configuration will be saved as a new checkpoint and put in a
            timestamped directory. `title` has no effect if temporary is true.

        :param bool temporary: Indicates whether the changes made will
            be quickly reversed in the future (challenges)

        """
    def rollback_checkpoints(rollback=1):
        """Revert `rollback` number of configuration checkpoints."""

    def view_config_changes():
        """Display all of the LE config changes."""

    def config_test():
        """Make sure the configuration is valid."""

    def restart():
        """Restart or refresh the server content."""


class IDisplay(zope.interface.Interface):
    """Generic display."""

    def generic_notification(message):
        """Displays a string message

        :param str message: Message to display

        """
    def generic_menu(message, choices, input_text=""):
        """Displays a generic menu.

        :param str message: message to display
        :param tup choices: choices formated as a `list` of `tup`
        :param str input_text: instructions on how to make a selection

        """
    def generic_input(message):
        """Accept input from the user."""

    def generic_yesno(message, yes_label="Yes", no_label="No"):
        """A yes/no dialog."""

    def filter_names(names):
        """Allow the user to select which names they would like to activate."""

    def success_installation(domains):
        """Display a congratulations message for new https domains."""

    def display_certs(certs):
        """Display a list of certificates."""

    def confirm_revocation(cert):
        """Confirmation of revocation screen."""

    def more_info_cert(cert):
        """Print out all information for a given certificate dict."""

    def redirect_by_default():
        """Ask the user whether they would like to redirect to HTTPS."""


class IValidator(zope.interface.Interface):
    """Configuration validator."""

<<<<<<< HEAD
    def redirect(name):
        """Verify redirect to HTTPS."""

    def ocsp_stapling(name):
        """Verify ocsp stapling for domain."""

    def https(names):
        """Verifiy HTTPS is enabled for domain."""

    def hsts(name):
        """Verify HSTS header is enabled."""
=======
    def redirect(hostname):
        pass

    def ocsp_stapling(hostname):
        pass

    def https(hostname):
        pass

    def hsts(hostname):
        pass

    def spdy(hostname):
        pass
>>>>>>> 9cfa5f27
<|MERGE_RESOLUTION|>--- conflicted
+++ resolved
@@ -171,31 +171,17 @@
 class IValidator(zope.interface.Interface):
     """Configuration validator."""
 
-<<<<<<< HEAD
     def redirect(name):
         """Verify redirect to HTTPS."""
 
     def ocsp_stapling(name):
         """Verify ocsp stapling for domain."""
 
-    def https(names):
+    def https(name):
         """Verifiy HTTPS is enabled for domain."""
 
     def hsts(name):
         """Verify HSTS header is enabled."""
-=======
-    def redirect(hostname):
-        pass
 
-    def ocsp_stapling(hostname):
-        pass
-
-    def https(hostname):
-        pass
-
-    def hsts(hostname):
-        pass
-
-    def spdy(hostname):
-        pass
->>>>>>> 9cfa5f27
+    def spdy(name):
+        """Verify SPDY is enabled."""