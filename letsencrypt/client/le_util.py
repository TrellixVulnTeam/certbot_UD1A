"""Utilities for all Let's Encrypt."""
<<<<<<< HEAD
=======
import base64
import collections
>>>>>>> b80ac49a
import errno
import os
import stat

from letsencrypt.client import errors


Key = collections.namedtuple("Key", "file pem")
# Note: form is the type of data, "pem" or "der"
CSR = collections.namedtuple("CSR", "file data form")

def make_or_verify_dir(directory, mode=0o755, uid=0):
    """Make sure directory exists with proper permissions.

    :param str directory: Path to a directory.
    :param int mode: Directory mode.
    :param int uid: Directory owner.

    :raises LetsEncryptClientError: if a directory already exists,
        but has wrong permissions or owner

    :raises OSError: if invalid or inaccessible file names and
        paths, or other arguments that have the correct type,
        but are not accepted by the operating system.

    """
    try:
        os.makedirs(directory, mode)
    except OSError as exception:
        if exception.errno == errno.EEXIST:
            if not check_permissions(directory, mode, uid):
                raise errors.LetsEncryptClientError(
                    "%s exists, but does not have the proper "
                    "permissions or owner" % directory)
        else:
            raise


def check_permissions(filepath, mode, uid=0):
    """Check file or directory permissions.

    :param str filepath: Path to the tested file (or directory).
    :param int mode: Expected file mode.
    :param int uid: Expected file owner.

    :returns: True if `mode` and `uid` match, False otherwise.
    :rtype: bool

    """
    file_stat = os.stat(filepath)
    return stat.S_IMODE(file_stat.st_mode) == mode and file_stat.st_uid == uid


def unique_file(path, mode=0o777):
    """Safely finds a unique file for writing only (by default).

    :param str path: path/filename.ext
    :param int mode: File mode

    :return: tuple of file object and file name

    """
    path, tail = os.path.split(path)
    count = 0
    while True:
        fname = os.path.join(path, "%04d_%s" % (count, tail))
        try:
            file_d = os.open(fname, os.O_CREAT | os.O_EXCL | os.O_RDWR, mode)
            return os.fdopen(file_d, "w"), fname
        except OSError:
            pass
<<<<<<< HEAD
        count += 1
=======
        count += 1


# https://tools.ietf.org/html/draft-ietf-jose-json-web-signature-37#appendix-C
#
# Jose Base64:
#
#   - URL-safe Base64
#
#   - padding stripped


def jose_b64encode(data):
    """JOSE Base64 encode.

    :param data: Data to be encoded.
    :type data: str or bytearray

    :returns: JOSE Base64 string.
    :rtype: str

    :raises TypeError: if `data` is of incorrect type

    """
    if not isinstance(data, str):
        raise TypeError("argument should be str or bytearray")
    return base64.urlsafe_b64encode(data).rstrip("=")


def jose_b64decode(data):
    """JOSE Base64 decode.

    :param data: Base64 string to be decoded. If it's unicode, then
                 only ASCII characters are allowed.
    :type data: str or unicode

    :returns: Decoded data.

    :raises TypeError: if input is of incorrect type
    :raises ValueError: if input is unicode with non-ASCII characters

    """
    if isinstance(data, unicode):
        try:
            data = data.encode("ascii")
        except UnicodeEncodeError:
            raise ValueError(
                "unicode argument should contain only ASCII characters")
    elif not isinstance(data, str):
        raise TypeError("argument should be a str or unicode")

    return base64.urlsafe_b64decode(data + "=" * (4 - (len(data) % 4)))
>>>>>>> b80ac49a
<|MERGE_RESOLUTION|>--- conflicted
+++ resolved
@@ -1,9 +1,5 @@
 """Utilities for all Let's Encrypt."""
-<<<<<<< HEAD
-=======
-import base64
 import collections
->>>>>>> b80ac49a
 import errno
 import os
 import stat
@@ -75,59 +71,4 @@
             return os.fdopen(file_d, "w"), fname
         except OSError:
             pass
-<<<<<<< HEAD
-        count += 1
-=======
-        count += 1
-
-
-# https://tools.ietf.org/html/draft-ietf-jose-json-web-signature-37#appendix-C
-#
-# Jose Base64:
-#
-#   - URL-safe Base64
-#
-#   - padding stripped
-
-
-def jose_b64encode(data):
-    """JOSE Base64 encode.
-
-    :param data: Data to be encoded.
-    :type data: str or bytearray
-
-    :returns: JOSE Base64 string.
-    :rtype: str
-
-    :raises TypeError: if `data` is of incorrect type
-
-    """
-    if not isinstance(data, str):
-        raise TypeError("argument should be str or bytearray")
-    return base64.urlsafe_b64encode(data).rstrip("=")
-
-
-def jose_b64decode(data):
-    """JOSE Base64 decode.
-
-    :param data: Base64 string to be decoded. If it's unicode, then
-                 only ASCII characters are allowed.
-    :type data: str or unicode
-
-    :returns: Decoded data.
-
-    :raises TypeError: if input is of incorrect type
-    :raises ValueError: if input is unicode with non-ASCII characters
-
-    """
-    if isinstance(data, unicode):
-        try:
-            data = data.encode("ascii")
-        except UnicodeEncodeError:
-            raise ValueError(
-                "unicode argument should contain only ASCII characters")
-    elif not isinstance(data, str):
-        raise TypeError("argument should be a str or unicode")
-
-    return base64.urlsafe_b64decode(data + "=" * (4 - (len(data) % 4)))
->>>>>>> b80ac49a
+        count += 1