"""Revoker module to enable LE revocations."""
import csv
import logging
import os
import shutil

import M2Crypto
import zope.component

from letsencrypt.client import acme
from letsencrypt.client import CONFIG
from letsencrypt.client import crypto_util
from letsencrypt.client import display
from letsencrypt.client import interfaces
from letsencrypt.client import network


class Revoker(object):
    """A revocation class for LE."""
    def __init__(self, server, installer):
        self.network = network.Network(server)
        self.installer = installer

    def acme_revocation(self, cert):
        """Handle ACME "revocation" phase.

        :param dict cert: TODO

        :returns: ACME "revocation" message.
        :rtype: dict

        """
        cert_der = M2Crypto.X509.load_cert(cert['backup_cert_file']).as_der()
        with open(cert['backup_key_file'], 'rU') as backup_key_file:
            key = backup_key_file.read()

        revocation = self.network.send_and_receive_expected(
            acme.revocation_request(cert_der, key), 'revocation')

        zope.component.getUtility(interfaces.IDisplay).generic_notification(
            "You have successfully revoked the certificate for "
            "%s" % cert['cn'])

        self.remove_cert_key(cert)
        self.list_certs_keys()

        return revocation

    def list_certs_keys(self):
        """List trusted Let's Encrypt certificates."""
        list_file = os.path.join(CONFIG.CERT_KEY_BACKUP, "LIST")
        certs = []

        if not os.path.isfile(list_file):
            logging.info(
                "You don't have any certificates saved from letsencrypt")
            return

        c_sha1_vh = {}
<<<<<<< HEAD
        if self.installer is not None:
            for (cert, _, path) in self.installer.get_all_certs_keys():
                try:
                    c_sha1_vh[M2Crypto.X509.load_cert(
                        cert).get_fingerprint(md='sha1')] = path
                except:
                    continue
=======
        for (cert, _, path) in self.installer.get_all_certs_keys():
            try:
                c_sha1_vh[M2Crypto.X509.load_cert(
                    cert).get_fingerprint(md='sha1')] = path
            except M2Crypto.X509.X509Error:
                continue
>>>>>>> 9478d148

        with open(list_file, 'rb') as csvfile:
            csvreader = csv.reader(csvfile)
            for row in csvreader:
                # Generate backup key/cert names
                b_k = os.path.join(CONFIG.CERT_KEY_BACKUP,
                                   os.path.basename(row[2]) + '_' + row[0])
                b_c = os.path.join(CONFIG.CERT_KEY_BACKUP,
                                   os.path.basename(row[1]) + '_' + row[0])

                cert = crypto_util.get_cert_info(b_c)
                if not os.path.isfile(row[1]):
                    cert['installed'] = CONFIG.CERT_DELETE_MSG

                cert.update({
                    'orig_key_file': row[2],
                    'orig_cert_file': row[1],
                    'idx': int(row[0]),
                    'backup_key_file': b_k,
                    'backup_cert_file': b_c,
                    'installed': c_sha1_vh.get(
                        cert['fingerprint'], cert.get('installed', "")),
                })
                certs.append(cert)
        if certs:
            self.choose_certs(certs)
        else:
            zope.component.getUtility(interfaces.IDisplay).generic_notification(
                "There are not any trusted Let's Encrypt "
                "certificates for this server.")

    def choose_certs(self, certs):
        """Display choose certificates menu.

        :param list certs: List of cert dicts.

        """
        displayer = zope.component.getUtility(interfaces.IDisplay)
        code, tag = displayer.display_certs(certs)

        if code == display.OK:
            cert = certs[tag]
            if displayer.confirm_revocation(cert):
                self.acme_revocation(cert)
            else:
                self.choose_certs(certs)
        elif code == display.HELP:
            cert = certs[tag]
            displayer.more_info_cert(cert)
            self.choose_certs(certs)
        else:
            exit(0)

    # pylint: disable=no-self-use
    def remove_cert_key(self, cert):
        """Remove certificate and key.

        :param dict cert: Cert dict used throughout revocation

        """
        list_file = os.path.join(CONFIG.CERT_KEY_BACKUP, "LIST")
        list_file2 = os.path.join(CONFIG.CERT_KEY_BACKUP, "LIST.tmp")

        with open(list_file, 'rb') as orgfile:
            csvreader = csv.reader(orgfile)

            with open(list_file2, 'wb') as newfile:
                csvwriter = csv.writer(newfile)

                for row in csvreader:
                    if not (row[0] == str(cert['idx']) and
                            row[1] == cert['orig_cert_file'] and
                            row[2] == cert['orig_key_file']):
                        csvwriter.writerow(row)

        shutil.copy2(list_file2, list_file)
        os.remove(list_file2)
        os.remove(cert['backup_cert_file'])
        os.remove(cert['backup_key_file'])<|MERGE_RESOLUTION|>--- conflicted
+++ resolved
@@ -57,22 +57,14 @@
             return
 
         c_sha1_vh = {}
-<<<<<<< HEAD
+
         if self.installer is not None:
             for (cert, _, path) in self.installer.get_all_certs_keys():
                 try:
                     c_sha1_vh[M2Crypto.X509.load_cert(
                         cert).get_fingerprint(md='sha1')] = path
-                except:
+                except M2Crypto.X509.X509Error:
                     continue
-=======
-        for (cert, _, path) in self.installer.get_all_certs_keys():
-            try:
-                c_sha1_vh[M2Crypto.X509.load_cert(
-                    cert).get_fingerprint(md='sha1')] = path
-            except M2Crypto.X509.X509Error:
-                continue
->>>>>>> 9478d148
 
         with open(list_file, 'rb') as csvfile:
             csvreader = csv.reader(csvfile)
