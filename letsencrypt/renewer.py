"""Renewer tool.

Renewer tool handles autorenewal and autodeployment of renewed certs
within lineages of successor certificates, according to configuration.

.. todo:: Sanity checking consistency, validity, freshness?
.. todo:: Call new installer API to restart servers after deployment

"""
import argparse
import logging
import os
import sys

import OpenSSL
import zope.component

from letsencrypt import account
from letsencrypt import configuration
from letsencrypt import constants
from letsencrypt import colored_logging
from letsencrypt import cli
from letsencrypt import client
from letsencrypt import crypto_util
from letsencrypt import errors
from letsencrypt import le_util
from letsencrypt import notify
from letsencrypt import storage

from letsencrypt.display import util as display_util
from letsencrypt.plugins import disco as plugins_disco


logger = logging.getLogger(__name__)


class _AttrDict(dict):
    """Attribute dictionary.

    A trick to allow accessing dictionary keys as object attributes.

    """
    def __init__(self, *args, **kwargs):
        super(_AttrDict, self).__init__(*args, **kwargs)
        self.__dict__ = self


def renew(cert, old_version):
    """Perform automated renewal of the referenced cert, if possible.

    :param letsencrypt.storage.RenewableCert cert: The certificate
        lineage to attempt to renew.
    :param int old_version: The version of the certificate lineage
        relative to which the renewal should be attempted.

    :returns: A number referring to newly created version of this cert
        lineage, or ``False`` if renewal was not successful.
    :rtype: `int` or `bool`

    """
    # TODO: handle partial success (some names can be renewed but not
    #       others)
    # TODO: handle obligatory key rotation vs. optional key rotation vs.
    #       requested key rotation
    if "renewalparams" not in cert.configfile:
        # TODO: notify user?
        return False
    renewalparams = cert.configfile["renewalparams"]
    if "authenticator" not in renewalparams:
        # TODO: notify user?
        return False
    # Instantiate the appropriate authenticator
    plugins = plugins_disco.PluginsRegistry.find_all()
    config = configuration.NamespaceConfig(_AttrDict(renewalparams))
    # XXX: this loses type data (for example, the fact that key_size
    #      was an int, not a str)
    config.rsa_key_size = int(config.rsa_key_size)
    config.dvsni_port = int(config.dvsni_port)
    config.namespace.simple_http_port = int(config.namespace.simple_http_port)
    zope.component.provideUtility(config)
    try:
        authenticator = plugins[renewalparams["authenticator"]]
    except KeyError:
        # TODO: Notify user? (authenticator could not be found)
        return False
    authenticator = authenticator.init(config)

    authenticator.prepare()
    acc = account.AccountFileStorage(config).load(
        account_id=renewalparams["account"])

    le_client = client.Client(config, acc, authenticator, None)
    with open(cert.version("cert", old_version)) as f:
        sans = crypto_util.get_sans_from_cert(f.read())
    new_certr, new_chain, new_key, _ = le_client.obtain_certificate(sans)
    if new_chain:
        # XXX: Assumes that there was a key change.  We need logic
        #      for figuring out whether there was or not.  Probably
        #      best is to have obtain_certificate return None for
        #      new_key if the old key is to be used (since save_successor
        #      already understands this distinction!)
        return cert.save_successor(
            old_version, OpenSSL.crypto.dump_certificate(
                OpenSSL.crypto.FILETYPE_PEM, new_certr.body),
            new_key.pem, crypto_util.dump_pyopenssl_chain(new_chain))
        # TODO: Notify results
    else:
        # TODO: Notify negative results
        return False
    # TODO: Consider the case where the renewal was partially successful
    #       (where fewer than all names were renewed)


def _cli_log_handler(args, level, fmt):  # pylint: disable=unused-argument
    handler = colored_logging.StreamHandler()
    handler.setFormatter(logging.Formatter(fmt))
    return handler


def _paths_parser(parser):
    add = parser.add_argument_group("paths").add_argument
    add("--config-dir", default=cli.flag_default("config_dir"),
        help=cli.config_help("config_dir"))
    add("--work-dir", default=cli.flag_default("work_dir"),
        help=cli.config_help("work_dir"))
    add("--logs-dir", default=cli.flag_default("logs_dir"),
        help="Path to a directory where logs are stored.")

    return parser


def _create_parser():
    parser = argparse.ArgumentParser()
    #parser.add_argument("--cron", action="store_true", help="Run as cronjob.")
    parser.add_argument(
        "-v", "--verbose", dest="verbose_count", action="count",
        default=cli.flag_default("verbose_count"), help="This flag can be used "
        "multiple times to incrementally increase the verbosity of output, "
        "e.g. -vvv.")

    return _paths_parser(parser)


def main(cli_args=sys.argv[1:]):
    """Main function for autorenewer script."""
    # TODO: Distinguish automated invocation from manual invocation,
    #       perhaps by looking at sys.argv[0] and inhibiting automated
    #       invocations if /etc/letsencrypt/renewal.conf defaults have
    #       turned it off. (The boolean parameter should probably be
    #       called renewer_enabled.)

    # TODO: When we have a more elaborate renewer command line, we will
    #       presumably also be able to specify a config file on the
    #       command line, which, if provided, should take precedence over
    #       te default config files

    zope.component.provideUtility(display_util.FileDisplay(sys.stdout))

    args = _create_parser().parse_args(cli_args)

    uid = os.geteuid()
    le_util.make_or_verify_dir(args.logs_dir, 0o700, uid)
    cli.setup_logging(args, _cli_log_handler, logfile='renewer.log')

    cli_config = configuration.RenewerConfiguration(args)

    # Ensure that all of the needed folders have been created before continuing
    le_util.make_or_verify_dir(cli_config.work_dir,
                               constants.CONFIG_DIRS_MODE, uid)

<<<<<<< HEAD
    for renewal_file in os.listdir(cli_config.renewal_configs_dir):
        print "Processing", renewal_file
=======
    for i in os.listdir(cli_config.renewal_configs_dir):
        print "Processing", i
        if not i.endswith(".conf"):
            continue
        rc_config = configobj.ConfigObj(cli_config.renewer_config_file)
        rc_config.merge(configobj.ConfigObj(
            os.path.join(cli_config.renewal_configs_dir, i)))
        rc_config.filename = os.path.join(cli_config.renewal_configs_dir, i)
>>>>>>> 2975d17a
        try:
            # TODO: Before trying to initialize the RenewableCert object,
            #       we could check here whether the combination of the config
            #       and the rc_config together disables all autorenewal and
            #       autodeployment applicable to this cert.  In that case, we
            #       can simply continue and don't need to instantiate a
            #       RenewableCert object for this cert at all, which could
            #       dramatically improve performance for large deployments
            #       where autorenewal is widely turned off.
            cert = storage.RenewableCert(renewal_file, cli_config)
        except errors.CertStorageError:
            # This indicates an invalid renewal configuration file, such
            # as one missing a required parameter (in the future, perhaps
            # also one that is internally inconsistent or is missing a
            # required parameter).  As a TODO, maybe we should warn the
            # user about the existence of an invalid or corrupt renewal
            # config rather than simply ignoring it.
            continue
        if cert.should_autorenew():
            # Note: not cert.current_version() because the basis for
            # the renewal is the latest version, even if it hasn't been
            # deployed yet!
            old_version = cert.latest_common_version()
            renew(cert, old_version)
            notify.notify("Autorenewed a cert!!!", "root", "It worked!")
            # TODO: explain what happened
        if cert.should_autodeploy():
            cert.update_all_links_to(cert.latest_common_version())
            # TODO: restart web server (invoke IInstaller.restart() method)
            notify.notify("Autodeployed a cert!!!", "root", "It worked!")
            # TODO: explain what happened<|MERGE_RESOLUTION|>--- conflicted
+++ resolved
@@ -168,19 +168,8 @@
     le_util.make_or_verify_dir(cli_config.work_dir,
                                constants.CONFIG_DIRS_MODE, uid)
 
-<<<<<<< HEAD
     for renewal_file in os.listdir(cli_config.renewal_configs_dir):
         print "Processing", renewal_file
-=======
-    for i in os.listdir(cli_config.renewal_configs_dir):
-        print "Processing", i
-        if not i.endswith(".conf"):
-            continue
-        rc_config = configobj.ConfigObj(cli_config.renewer_config_file)
-        rc_config.merge(configobj.ConfigObj(
-            os.path.join(cli_config.renewal_configs_dir, i)))
-        rc_config.filename = os.path.join(cli_config.renewal_configs_dir, i)
->>>>>>> 2975d17a
         try:
             # TODO: Before trying to initialize the RenewableCert object,
             #       we could check here whether the combination of the config
